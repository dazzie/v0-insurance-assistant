--- conflicted
+++ resolved
@@ -339,40 +339,24 @@
     const analysisMessage: Message = {
       id: Date.now().toString(),
       role: "assistant",
-<<<<<<< HEAD
       content: `✅ **Policy Analysis Complete!**
 
 I've analyzed your current ${coverage.coverageType || 'insurance'} policy with **${coverage.carrier || 'your carrier'}**.
-=======
-      content: `I've analyzed your current ${coverage.coverageType || 'insurance'} policy with ${coverage.carrier || 'your carrier'}.
->>>>>>> e3e850ac
 
 **Current Coverage:**
 ${coverage.coverages?.map((c: any) => `- ${c.type}: ${c.limit || 'N/A'} (Deductible: ${c.deductible || 'N/A'})`).join('\n') || 'Coverage details extracted'}
 
-<<<<<<< HEAD
 ${coverage.gaps && coverage.gaps.length > 0 ? `\n⚠️ **Coverage Gaps Identified:**\n${coverage.gaps.map((g: string) => `• ${g}`).join('\n')}` : ''}
 
 ${coverage.recommendations && coverage.recommendations.length > 0 ? `\n💡 **Recommendations:**\n${coverage.recommendations.map((r: string) => `• ${r}`).join('\n')}` : ''}
 
 🎯 **Ready to compare quotes from top carriers?** I can show you better options right now!`,
-=======
-${coverage.gaps && coverage.gaps.length > 0 ? `\n**Coverage Gaps Identified:**\n${coverage.gaps.map((g: string) => `⚠️ ${g}`).join('\n')}` : ''}
-
-${coverage.recommendations && coverage.recommendations.length > 0 ? `\n**Recommendations:**\n${coverage.recommendations.map((r: string) => `✓ ${r}`).join('\n')}` : ''}
-
-How would you like to proceed? I can help you find better coverage or address these gaps.`,
->>>>>>> e3e850ac
       createdAt: new Date(),
     }
 
     setMessages((prev) => [...prev, analysisMessage])
     setShowCoverageAnalyzer(false)
   }
-<<<<<<< HEAD
-=======
-
->>>>>>> e3e850ac
   const handleSubmitWithInformation = async (information: any) => {
     setIsLoading(true)
     
